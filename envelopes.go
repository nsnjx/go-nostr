package nostr

import (
	"bytes"
<<<<<<< HEAD
=======
	"encoding/hex"
	"encoding/json"
>>>>>>> 529ade93
	"fmt"
	"strconv"

	"github.com/mailru/easyjson"
	jwriter "github.com/mailru/easyjson/jwriter"
	"github.com/tidwall/gjson"
)

func ParseMessage(message []byte) Envelope {
	firstComma := bytes.Index(message, []byte{','})
	if firstComma == -1 {
		return nil
	}
	label := message[0:firstComma]

	var v Envelope
	switch {
	case bytes.Contains(label, []byte("EVENT")):
		v = &EventEnvelope{}
	case bytes.Contains(label, []byte("REQ")):
		v = &ReqEnvelope{}
	case bytes.Contains(label, []byte("COUNT")):
		v = &CountEnvelope{}
	case bytes.Contains(label, []byte("NOTICE")):
		x := NoticeEnvelope("")
		v = &x
	case bytes.Contains(label, []byte("EOSE")):
		x := EOSEEnvelope("")
		v = &x
	case bytes.Contains(label, []byte("OK")):
		v = &OKEnvelope{}
	case bytes.Contains(label, []byte("AUTH")):
		v = &AuthEnvelope{}
	case bytes.Contains(label, []byte("CLOSED")):
		v = &ClosedEnvelope{}
	case bytes.Contains(label, []byte("CLOSE")):
		x := CloseEnvelope("")
		v = &x
	default:
		return nil
	}

	if err := v.UnmarshalJSON(message); err != nil {
		return nil
	}
	return v
}

type Envelope interface {
	Label() string
	UnmarshalJSON([]byte) error
	MarshalJSON() ([]byte, error)
	String() string
}

var (
	_ Envelope = (*EventEnvelope)(nil)
	_ Envelope = (*ReqEnvelope)(nil)
	_ Envelope = (*CountEnvelope)(nil)
	_ Envelope = (*NoticeEnvelope)(nil)
	_ Envelope = (*EOSEEnvelope)(nil)
	_ Envelope = (*CloseEnvelope)(nil)
	_ Envelope = (*OKEnvelope)(nil)
	_ Envelope = (*AuthEnvelope)(nil)
)

type EventEnvelope struct {
	SubscriptionID *string
	Event
}

func (_ EventEnvelope) Label() string { return "EVENT" }

func (v *EventEnvelope) UnmarshalJSON(data []byte) error {
	r := gjson.ParseBytes(data)
	arr := r.Array()
	switch len(arr) {
	case 2:
		return easyjson.Unmarshal([]byte(arr[1].Raw), &v.Event)
	case 3:
		v.SubscriptionID = &arr[1].Str
		return easyjson.Unmarshal([]byte(arr[2].Raw), &v.Event)
	default:
		return fmt.Errorf("failed to decode EVENT envelope")
	}
}

func (v EventEnvelope) MarshalJSON() ([]byte, error) {
	w := jwriter.Writer{NoEscapeHTML: true}
	w.RawString(`["EVENT",`)
	if v.SubscriptionID != nil {
		w.RawString(`"` + *v.SubscriptionID + `",`)
	}
	v.Event.MarshalEasyJSON(&w)
	w.RawString(`]`)
	return w.BuildBytes()
}

type ReqEnvelope struct {
	SubscriptionID string
	Filters
}

func (_ ReqEnvelope) Label() string { return "REQ" }

func (v *ReqEnvelope) UnmarshalJSON(data []byte) error {
	r := gjson.ParseBytes(data)
	arr := r.Array()
	if len(arr) < 3 {
		return fmt.Errorf("failed to decode REQ envelope: missing filters")
	}
	v.SubscriptionID = arr[1].Str
	v.Filters = make(Filters, len(arr)-2)
	f := 0
	for i := 2; i < len(arr); i++ {
		if err := easyjson.Unmarshal([]byte(arr[i].Raw), &v.Filters[f]); err != nil {
			return fmt.Errorf("%w -- on filter %d", err, f)
		}
		f++
	}

	return nil
}

func (v ReqEnvelope) MarshalJSON() ([]byte, error) {
	w := jwriter.Writer{NoEscapeHTML: true}
	w.RawString(`["REQ",`)
	w.RawString(`"` + v.SubscriptionID + `"`)
	for _, filter := range v.Filters {
		w.RawString(`,`)
		filter.MarshalEasyJSON(&w)
	}
	w.RawString(`]`)
	return w.BuildBytes()
}

type CountEnvelope struct {
	SubscriptionID string
	Filters
	Count       *int64
	HyperLogLog []byte
}

func (_ CountEnvelope) Label() string { return "COUNT" }
func (c CountEnvelope) String() string {
	v, _ := json.Marshal(c)
	return string(v)
}

func (v *CountEnvelope) UnmarshalJSON(data []byte) error {
	r := gjson.ParseBytes(data)
	arr := r.Array()
	if len(arr) < 3 {
		return fmt.Errorf("failed to decode COUNT envelope: missing filters")
	}
	v.SubscriptionID = arr[1].Str

	var countResult struct {
		Count *int64 `json:"count"`
		HLL   string `json:"hll"`
	}
	if err := json.Unmarshal([]byte(arr[2].Raw), &countResult); err == nil && countResult.Count != nil {
		v.Count = countResult.Count
		v.HyperLogLog, _ = hex.DecodeString(countResult.HLL)
		return nil
	}

	v.Filters = make(Filters, len(arr)-2)
	f := 0
	for i := 2; i < len(arr); i++ {
		item := []byte(arr[i].Raw)

		if err := easyjson.Unmarshal(item, &v.Filters[f]); err != nil {
			return fmt.Errorf("%w -- on filter %d", err, f)
		}

		f++
	}

	return nil
}

func (v CountEnvelope) MarshalJSON() ([]byte, error) {
	w := jwriter.Writer{NoEscapeHTML: true}
	w.RawString(`["COUNT",`)
	w.RawString(`"` + v.SubscriptionID + `"`)
	if v.Count != nil {
		w.RawString(`,{"count":`)
		w.RawString(strconv.FormatInt(*v.Count, 10))
		if v.HyperLogLog != nil {
			w.RawString(`,"hll":"`)
			hllHex := make([]byte, 512)
			hex.Encode(hllHex, v.HyperLogLog)
			w.Buffer.AppendBytes(hllHex)
			w.RawString(`"`)
		}
		w.RawString(`}`)
	} else {
		for _, filter := range v.Filters {
			w.RawString(`,`)
			filter.MarshalEasyJSON(&w)
		}
	}
	w.RawString(`]`)
	return w.BuildBytes()
}

type NoticeEnvelope string

func (_ NoticeEnvelope) Label() string { return "NOTICE" }
func (n NoticeEnvelope) String() string {
	v, _ := json.Marshal(n)
	return string(v)
}

func (v *NoticeEnvelope) UnmarshalJSON(data []byte) error {
	r := gjson.ParseBytes(data)
	arr := r.Array()
	if len(arr) < 2 {
		return fmt.Errorf("failed to decode NOTICE envelope")
	}
	*v = NoticeEnvelope(arr[1].Str)
	return nil
}

func (v NoticeEnvelope) MarshalJSON() ([]byte, error) {
	w := jwriter.Writer{NoEscapeHTML: true}
	w.RawString(`["NOTICE",`)
	w.Raw(json.Marshal(string(v)))
	w.RawString(`]`)
	return w.BuildBytes()
}

type EOSEEnvelope string

func (_ EOSEEnvelope) Label() string { return "EOSE" }
func (e EOSEEnvelope) String() string {
	v, _ := json.Marshal(e)
	return string(v)
}

func (v *EOSEEnvelope) UnmarshalJSON(data []byte) error {
	r := gjson.ParseBytes(data)
	arr := r.Array()
	if len(arr) < 2 {
		return fmt.Errorf("failed to decode EOSE envelope")
	}
	*v = EOSEEnvelope(arr[1].Str)
	return nil
}

func (v EOSEEnvelope) MarshalJSON() ([]byte, error) {
	w := jwriter.Writer{NoEscapeHTML: true}
	w.RawString(`["EOSE",`)
	w.Raw(json.Marshal(string(v)))
	w.RawString(`]`)
	return w.BuildBytes()
}

type CloseEnvelope string

func (_ CloseEnvelope) Label() string { return "CLOSE" }
func (c CloseEnvelope) String() string {
	v, _ := json.Marshal(c)
	return string(v)
}

func (v *CloseEnvelope) UnmarshalJSON(data []byte) error {
	r := gjson.ParseBytes(data)
	arr := r.Array()
	switch len(arr) {
	case 2:
		*v = CloseEnvelope(arr[1].Str)
		return nil
	default:
		return fmt.Errorf("failed to decode CLOSE envelope")
	}
}

func (v CloseEnvelope) MarshalJSON() ([]byte, error) {
	w := jwriter.Writer{NoEscapeHTML: true}
	w.RawString(`["CLOSE",`)
	w.Raw(json.Marshal(string(v)))
	w.RawString(`]`)
	return w.BuildBytes()
}

type ClosedEnvelope struct {
	SubscriptionID string
	Reason         string
}

func (_ ClosedEnvelope) Label() string { return "CLOSED" }
func (c ClosedEnvelope) String() string {
	v, _ := json.Marshal(c)
	return string(v)
}

func (v *ClosedEnvelope) UnmarshalJSON(data []byte) error {
	r := gjson.ParseBytes(data)
	arr := r.Array()
	switch len(arr) {
	case 3:
		*v = ClosedEnvelope{arr[1].Str, arr[2].Str}
		return nil
	default:
		return fmt.Errorf("failed to decode CLOSED envelope")
	}
}

func (v ClosedEnvelope) MarshalJSON() ([]byte, error) {
	w := jwriter.Writer{NoEscapeHTML: true}
	w.RawString(`["CLOSED",`)
	w.Raw(json.Marshal(string(v.SubscriptionID)))
	w.RawString(`,`)
	w.Raw(json.Marshal(v.Reason))
	w.RawString(`]`)
	return w.BuildBytes()
}

type OKEnvelope struct {
	EventID string
	OK      bool
	Reason  string
}

func (_ OKEnvelope) Label() string { return "OK" }
func (o OKEnvelope) String() string {
	v, _ := json.Marshal(o)
	return string(v)
}

func (v *OKEnvelope) UnmarshalJSON(data []byte) error {
	r := gjson.ParseBytes(data)
	arr := r.Array()
	if len(arr) < 4 {
		return fmt.Errorf("failed to decode OK envelope: missing fields")
	}
	v.EventID = arr[1].Str
	v.OK = arr[2].Raw == "true"
	v.Reason = arr[3].Str

	return nil
}

func (v OKEnvelope) MarshalJSON() ([]byte, error) {
	w := jwriter.Writer{NoEscapeHTML: true}
	w.RawString(`["OK",`)
	w.RawString(`"` + v.EventID + `",`)
	ok := "false"
	if v.OK {
		ok = "true"
	}
	w.RawString(ok)
	w.RawString(`,`)
	w.Raw(json.Marshal(v.Reason))
	w.RawString(`]`)
	return w.BuildBytes()
}

type AuthEnvelope struct {
	Challenge *string
	Event     Event
}

func (_ AuthEnvelope) Label() string { return "AUTH" }
func (a AuthEnvelope) String() string {
	v, _ := json.Marshal(a)
	return string(v)
}

func (v *AuthEnvelope) UnmarshalJSON(data []byte) error {
	r := gjson.ParseBytes(data)
	arr := r.Array()
	if len(arr) < 2 {
		return fmt.Errorf("failed to decode Auth envelope: missing fields")
	}
	if arr[1].IsObject() {
		return easyjson.Unmarshal([]byte(arr[1].Raw), &v.Event)
	} else {
		v.Challenge = &arr[1].Str
	}
	return nil
}

func (v AuthEnvelope) MarshalJSON() ([]byte, error) {
	w := jwriter.Writer{NoEscapeHTML: true}
	w.RawString(`["AUTH",`)
	if v.Challenge != nil {
		w.Raw(json.Marshal(*v.Challenge))
	} else {
		v.Event.MarshalEasyJSON(&w)
	}
	w.RawString(`]`)
	return w.BuildBytes()
}<|MERGE_RESOLUTION|>--- conflicted
+++ resolved
@@ -2,11 +2,7 @@
 
 import (
 	"bytes"
-<<<<<<< HEAD
-=======
 	"encoding/hex"
-	"encoding/json"
->>>>>>> 529ade93
 	"fmt"
 	"strconv"
 
